use crate::{
    problems::{Problem, SingleObjectiveProblem},
    state::{common, CustomState, State},
    tracking::log::Entry,
};
use serde::Serialize;
use std::{any::type_name, ops::Deref};
use crate::state::diversity::DiversityState;

/// A function to turn some state into an [Entry].
pub type Extractor<'a, P> = fn(&State<'a, P>) -> Entry;

/// A function to log anything that implements [Clone] + [Serialize]
pub fn auto<'a, T, P>(state: &State<'a, P>) -> Entry
where
    T: CustomState<'a> + Clone + Serialize + 'static,
    P: Problem,
{
    debug_assert!(state.has::<T>(), "missing state: {}", type_name::<T>());

    let instance = state.get::<T>();
    let value = Box::new(instance.clone());
    let name = type_name::<T>();
    Entry { name, value }
}

/// A function which logs the best individual.
///
/// Requires the [Problem::Encoding](Problem::Encoding) to implement [Clone] and [Serialize].
pub fn best_individual<P>(state: &State<P>) -> Entry
where
    P: SingleObjectiveProblem,
    P::Encoding: Clone + Serialize + Sized + 'static,
{
    debug_assert!(
        state.has::<common::BestIndividual<P>>(),
        "missing state: {}",
        type_name::<common::BestIndividual<P>>()
    );

    let instance = state.get::<common::BestIndividual<P>>();
    let value = Box::new(if let Some(instance) = instance.deref() {
        let individual = instance.solution().clone();
        Some(individual)
    } else {
        None
    });

    let name = type_name::<common::BestIndividual<P>>();
    Entry { name, value }
}

<<<<<<< HEAD
/// A function which logs the best objective value found so far.
pub fn best_objective_value<P>(state: &State) -> Entry
=======
pub fn best_objective_value<P>(state: &State<P>) -> Entry
>>>>>>> d8d5f983
where
    P: SingleObjectiveProblem,
{
    Entry {
        name: "BestObjectiveValue",
        value: Box::new(state.best_objective_value().cloned()),
    }
}

/// A function for logging the diversity value of the DiversityState.
pub fn normalized_diversity<I: Send + 'static>(state: &State) -> Entry {
    Entry {
        name: type_name::<DiversityState<I>>(),
        value: Box::new(state.get::<DiversityState<I>>().diversity)
    }
}<|MERGE_RESOLUTION|>--- conflicted
+++ resolved
@@ -50,12 +50,7 @@
     Entry { name, value }
 }
 
-<<<<<<< HEAD
-/// A function which logs the best objective value found so far.
-pub fn best_objective_value<P>(state: &State) -> Entry
-=======
 pub fn best_objective_value<P>(state: &State<P>) -> Entry
->>>>>>> d8d5f983
 where
     P: SingleObjectiveProblem,
 {
@@ -66,7 +61,7 @@
 }
 
 /// A function for logging the diversity value of the DiversityState.
-pub fn normalized_diversity<I: Send + 'static>(state: &State) -> Entry {
+pub fn normalized_diversity<I: Send + 'static>(state: &State<P>) -> Entry {
     Entry {
         name: type_name::<DiversityState<I>>(),
         value: Box::new(state.get::<DiversityState<I>>().diversity)
