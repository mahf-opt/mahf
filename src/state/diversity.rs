--- conflicted
+++ resolved
@@ -175,13 +175,8 @@
 }
 
 /// State for logging/tracking population diversity.
-<<<<<<< HEAD
-#[derive(serde::Serialize, Debug, Clone)]
-pub struct DiversityState<I> {
-=======
 #[derive(Debug, Tid)]
 pub struct DiversityState<I: 'static> {
->>>>>>> d8d5f983
     /// Normalized diversity.
     pub diversity: f64,
     /// Non-normalized maximal diversity.
