<<<<<<< HEAD
use crate::framework::{Fitness, Individual};
=======
use crate::{
    framework::{Fitness, Individual},
    random,
    tracking::log::Logger,
};
>>>>>>> 5083c20f
use std::ops::{Deref, DerefMut};

mod map;
use map::AsAny;
pub(crate) use map::StateMap;

pub mod common;

/// Makes custom state trackable.
pub trait CustomState: AsAny {}

#[derive(Default)]
pub struct State {
    parent: Option<Box<State>>,
    map: StateMap,
}

impl State {
    pub fn new_root() -> Self {
        State {
            parent: None,
            map: StateMap::new(),
        }
    }

    pub fn with_substate(&mut self, fun: impl FnOnce(&mut State)) {
        let mut substate: State = Self {
            parent: Some(Box::new(std::mem::take(self))),
            map: StateMap::new(),
        };
        fun(&mut substate);
        *self = *substate.parent.unwrap()
    }

    pub fn parent(&self) -> Option<&Self> {
        self.parent.as_deref()
    }

    pub fn parent_mut(&mut self) -> Option<&mut Self> {
        self.parent.as_deref_mut()
    }

    pub fn insert<T: CustomState>(&mut self, state: T) {
        self.map.insert(state);
    }

    pub fn has<T: CustomState>(&self) -> bool {
        self.map.has::<T>() || self.parent().map(|p| p.has::<T>()).unwrap_or_default()
    }

    #[track_caller]
    pub fn require<T: CustomState>(&self) {
        assert!(
            self.has::<T>(),
            "operator requires {} state",
            std::any::type_name::<T>()
        );
    }

    #[track_caller]
    pub fn get<T: CustomState>(&self) -> &T {
        if self.map.has::<T>() {
            self.map.get::<T>()
        } else {
            self.parent().unwrap().get::<T>()
        }
    }

<<<<<<< HEAD
    #[track_caller]
=======
    pub fn get_or_default<T: CustomState + Default>(&mut self) -> &mut T {
        self.map.get_or_insert_default()
    }

>>>>>>> 5083c20f
    pub fn get_value<T>(&self) -> T::Target
    where
        T: CustomState + Deref,
        T::Target: Sized + Copy,
    {
        if self.map.has::<T>() {
            *self.map.get::<T>().deref()
        } else {
            *self.parent().unwrap().get::<T>().deref()
        }
    }

    #[track_caller]
    pub fn get_mut<T: CustomState>(&mut self) -> &mut T {
        if self.map.has::<T>() {
            self.map.get_mut::<T>()
        } else {
            self.parent_mut().unwrap().get_mut::<T>()
        }
    }

    #[track_caller]
    pub fn set_value<T>(&mut self, value: T::Target)
    where
        T: CustomState + DerefMut,
        T::Target: Sized,
    {
        if self.map.has::<T>() {
            *self.map.get_mut::<T>().deref_mut() = value;
        } else {
            *self.parent_mut().unwrap().get_mut::<T>().deref_mut() = value;
        }
    }

    pub fn get_value_mut<T>(&mut self) -> &mut T::Target
    where
        T: CustomState + DerefMut,
        T::Target: Sized,
    {
        if self.map.has::<T>() {
            self.map.get_mut::<T>().deref_mut()
        } else {
            self.parent_mut().unwrap().get_mut::<T>().deref_mut()
        }
    }
}

/// Convenience functions for often required state.
///
/// If some state does not exist, the function will panic.
///
/// The following functions are basically guaranteed to work:
/// - [best_fitness](State::best_fitness)
impl State {
    /// Returns [Iterations](common::Iterations) state.
    pub fn iterations(&self) -> u32 {
        self.get_value::<common::Iterations>()
    }

    /// Returns [Evaluations](common::Evaluations) state.
    pub fn evaluations(&self) -> u32 {
        self.get_value::<common::Evaluations>()
    }

    /// Returns [BestFitness](common::BestFitness) state.
    pub fn best_fitness(&self) -> Fitness {
        self.get_value::<common::BestFitness>()
    }

    /// Returns [BestIndividual](common::BestIndividual) state.
<<<<<<< HEAD
    pub fn best_individual(&self) -> &Option<Individual> {
        self.get::<common::BestIndividual>()
=======
    pub fn best_individual(&self) -> Option<&Individual> {
        self.get::<common::BestIndividual>().as_ref()
>>>>>>> 5083c20f
    }

    /// Returns [Population](common::Population) state.
    pub fn population_stack(&self) -> &common::Population {
        self.get::<common::Population>()
    }

    /// Returns mutable [Population](common::Population) state.
    pub fn population_stack_mut(&mut self) -> &mut common::Population {
        self.get_mut::<common::Population>()
    }

    /// Returns mutable [Random](random::Random) state.
    pub fn random_mut(&mut self) -> &mut random::Random {
        self.get_mut::<random::Random>()
    }
}<|MERGE_RESOLUTION|>--- conflicted
+++ resolved
@@ -1,12 +1,7 @@
-<<<<<<< HEAD
-use crate::framework::{Fitness, Individual};
-=======
 use crate::{
     framework::{Fitness, Individual},
     random,
-    tracking::log::Logger,
 };
->>>>>>> 5083c20f
 use std::ops::{Deref, DerefMut};
 
 mod map;
@@ -75,14 +70,11 @@
         }
     }
 
-<<<<<<< HEAD
-    #[track_caller]
-=======
     pub fn get_or_default<T: CustomState + Default>(&mut self) -> &mut T {
         self.map.get_or_insert_default()
     }
 
->>>>>>> 5083c20f
+    #[track_caller]
     pub fn get_value<T>(&self) -> T::Target
     where
         T: CustomState + Deref,
@@ -153,13 +145,8 @@
     }
 
     /// Returns [BestIndividual](common::BestIndividual) state.
-<<<<<<< HEAD
-    pub fn best_individual(&self) -> &Option<Individual> {
-        self.get::<common::BestIndividual>()
-=======
     pub fn best_individual(&self) -> Option<&Individual> {
         self.get::<common::BestIndividual>().as_ref()
->>>>>>> 5083c20f
     }
 
     /// Returns [Population](common::Population) state.
