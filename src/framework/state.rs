use std::ops::{Deref, DerefMut};

use crate::{
    framework::{Fitness, Individual},
    random,
    tracking::Log,
};

mod many;
pub use many::{MultiStateTuple, MutState};

mod map;
use map::AsAny;
pub(crate) use map::StateMap;

pub mod common;

/// Makes custom state trackable.
pub trait CustomState: AsAny {}

#[derive(Default)]
pub struct State {
    parent: Option<Box<State>>,
    map: StateMap,
}

impl State {
    pub fn new_root() -> Self {
        State {
            parent: None,
            map: StateMap::new(),
        }
    }

    pub fn with_substate(&mut self, fun: impl FnOnce(&mut State)) {
        let mut substate: State = Self {
            parent: Some(Box::new(std::mem::take(self))),
            map: StateMap::new(),
        };
        fun(&mut substate);
        *self = *substate.parent.unwrap()
    }

    pub fn parent(&self) -> Option<&Self> {
        self.parent.as_deref()
    }

    pub fn parent_mut(&mut self) -> Option<&mut Self> {
        self.parent.as_deref_mut()
    }

    pub fn insert<T: CustomState>(&mut self, state: T) {
        self.map.insert(state);
    }

    pub fn has<T: CustomState>(&self) -> bool {
        self.map.has::<T>() || self.parent().map(|p| p.has::<T>()).unwrap_or_default()
    }

    #[track_caller]
    pub fn require<T: CustomState>(&self) {
        assert!(
            self.has::<T>(),
            "operator requires {} state",
            std::any::type_name::<T>()
        );
    }

    #[track_caller]
    pub fn get<T: CustomState>(&self) -> &T {
        if self.map.has::<T>() {
            self.map.get::<T>()
        } else {
            self.parent().unwrap().get::<T>()
        }
    }

    pub fn get_or_insert_default<T: CustomState + Default>(&mut self) -> &mut T {
        self.map.get_or_insert_default()
    }

    #[track_caller]
    pub fn get_value<T>(&self) -> T::Target
    where
        T: CustomState + Deref,
        T::Target: Sized + Copy,
    {
        if self.map.has::<T>() {
            *self.map.get::<T>().deref()
        } else {
            *self.parent().unwrap().get::<T>().deref()
        }
    }

    #[track_caller]
    pub fn get_mut<T: CustomState>(&mut self) -> &mut T {
        if self.map.has::<T>() {
            self.map.get_mut::<T>()
        } else {
            self.parent_mut().unwrap().get_mut::<T>()
        }
    }

<<<<<<< HEAD
    #[track_caller]
=======
    /// Allows borrowing an arbitrary number of [CustomState]'s mutable at the same time.
    /// For additional information and limitations, see [MutState].
    ///
    /// # Examples
    ///
    /// Basic usage:
    ///
    /// ```
    /// use mahf::{framework::{State, common_state::Population}, random::Random};
    /// let mut state = State::new_root();
    /// state.insert(Random::testing());
    /// state.insert(Population::new());
    ///
    /// let mut mut_state = state.get_states_mut();
    /// let rng = mut_state.random_mut();
    /// let population = mut_state.population_stack_mut();
    ///
    /// // Do something with rng and population, or borrow additional types.
    /// ```
    pub fn get_states_mut(&mut self) -> MutState<'_> {
        MutState::new(self)
    }

>>>>>>> 33635763
    pub fn set_value<T>(&mut self, value: T::Target)
    where
        T: CustomState + DerefMut,
        T::Target: Sized,
    {
        if self.map.has::<T>() {
            *self.map.get_mut::<T>().deref_mut() = value;
        } else {
            *self.parent_mut().unwrap().get_mut::<T>().deref_mut() = value;
        }
    }

    pub fn get_value_mut<T>(&mut self) -> &mut T::Target
    where
        T: CustomState + DerefMut,
        T::Target: Sized,
    {
        if self.map.has::<T>() {
            self.map.get_mut::<T>().deref_mut()
        } else {
            self.parent_mut().unwrap().get_mut::<T>().deref_mut()
        }
    }

    /// Allows borrowing up to eight [CustomState]'s mutable at the same time, given they are different.
    /// The types are supplied as tuples.
    ///
    /// # Panics
    ///
    /// Panics on type duplicates in the tuple.
    ///
    /// # Examples
    ///
    ///  Basic usage:
    ///
    /// ```
    /// use mahf::{framework::{State, common_state::Population}, random::Random};
    /// let mut state = State::new_root();
    /// state.insert(Random::testing());
    /// state.insert(Population::new());
    ///
    /// let (rng, population) = state.get_multiple_mut::<(Random, Population)>();
    ///
    /// // Do something with rng and population.
    /// ```
    pub fn get_multiple_mut<'a, T: MultiStateTuple<'a>>(&'a mut self) -> T::References {
        T::fetch(self)
    }
}

/// Convenience functions for often required state.
///
/// If some state does not exist, the function will panic.
macro_rules! impl_convenience_functions {
    ($item:ident, $l:lifetime, $t:ty) => {
        impl<$l> $item<$l> {
            impl_convenience_functions!($l, $t);
        }
    };
    ($item:ident) => {
        impl $item {
            impl_convenience_functions!('_, &Self);
        }
    };
    ($l:lifetime, $t:ty) => {
        /// Returns [Iterations](common::Iterations) state.
        pub fn iterations(self: $t) -> u32 {
            self.get_value::<common::Iterations>()
        }

        /// Returns [Evaluations](common::Evaluations) state.
        pub fn evaluations(self: $t) -> u32 {
            self.get_value::<common::Evaluations>()
        }

        /// Returns [BestFitness](common::BestFitness) state.
        pub fn best_fitness(self: $t) -> Fitness {
            self.get_value::<common::BestFitness>()
        }

        /// Returns [BestIndividual](common::BestIndividual) state.
        pub fn best_individual(self: $t) -> Option<&Individual> {
            self.get::<common::BestIndividual>().as_ref()
        }

        /// Returns [Population](common::Population) state.
        pub fn population_stack(self: $t) -> &$l common::Population {
            self.get::<common::Population>()
        }

        /// Returns mutable [Population](common::Population) state.
        pub fn population_stack_mut(&mut self) -> &$l mut common::Population {
            self.get_mut::<common::Population>()
        }

<<<<<<< HEAD
    /// Returns mutable [Random](random::Random) state.
    pub fn random_mut(&mut self) -> &mut random::Random {
        self.get_mut::<random::Random>()
    }

    /// Returns the [Log].
    pub fn log(&self) -> &Log {
        self.get::<Log>()
    }
}
=======
        /// Returns mutable [Random](random::Random) state.
        pub fn random_mut(&mut self) -> &$l mut random::Random {
            self.get_mut::<random::Random>()
        }
    };
}

impl_convenience_functions!(State);
impl_convenience_functions!(MutState, 'a, &mut Self);
>>>>>>> 33635763
<|MERGE_RESOLUTION|>--- conflicted
+++ resolved
@@ -101,9 +101,6 @@
         }
     }
 
-<<<<<<< HEAD
-    #[track_caller]
-=======
     /// Allows borrowing an arbitrary number of [CustomState]'s mutable at the same time.
     /// For additional information and limitations, see [MutState].
     ///
@@ -127,7 +124,6 @@
         MutState::new(self)
     }
 
->>>>>>> 33635763
     pub fn set_value<T>(&mut self, value: T::Target)
     where
         T: CustomState + DerefMut,
@@ -140,6 +136,7 @@
         }
     }
 
+    #[track_caller]
     pub fn get_value_mut<T>(&mut self) -> &mut T::Target
     where
         T: CustomState + DerefMut,
@@ -173,6 +170,7 @@
     ///
     /// // Do something with rng and population.
     /// ```
+    #[track_caller]
     pub fn get_multiple_mut<'a, T: MultiStateTuple<'a>>(&'a mut self) -> T::References {
         T::fetch(self)
     }
@@ -223,25 +221,17 @@
             self.get_mut::<common::Population>()
         }
 
-<<<<<<< HEAD
-    /// Returns mutable [Random](random::Random) state.
-    pub fn random_mut(&mut self) -> &mut random::Random {
-        self.get_mut::<random::Random>()
-    }
-
-    /// Returns the [Log].
-    pub fn log(&self) -> &Log {
-        self.get::<Log>()
-    }
-}
-=======
         /// Returns mutable [Random](random::Random) state.
         pub fn random_mut(&mut self) -> &$l mut random::Random {
             self.get_mut::<random::Random>()
         }
+
+        /// Returns the [Log].
+        pub fn log(self: $t) -> &$l Log {
+            self.get::<Log>()
+        }
     };
 }
 
 impl_convenience_functions!(State);
-impl_convenience_functions!(MutState, 'a, &mut Self);
->>>>>>> 33635763
+impl_convenience_functions!(MutState, 'a, &mut Self);