--- conflicted
+++ resolved
@@ -4,25 +4,17 @@
 pub(crate) use map::StateMap;
 
 use crate::{
-<<<<<<< HEAD
-    framework::{Fitness, Individual},
+    framework::{state::many::MultiStateTuple, Fitness, Individual},
     random,
     tracking::log::Logger,
 };
-=======
-    framework::{state::many::MultiStateTuple, Fitness, Individual},
-    tracking::log::Logger,
-};
-use std::ops::{Deref, DerefMut};
 
 mod many;
-mod map;
-use map::AsAny;
+
+use map::{self, AsAny};
 pub(crate) use map::StateMap;
->>>>>>> a6b183f1
 
 pub mod common;
-mod map;
 
 /// Makes custom state trackable.
 pub trait CustomState: AsAny {
@@ -175,7 +167,6 @@
         }
     }
 
-<<<<<<< HEAD
     pub fn get_value_mut<T>(&mut self) -> &mut T::Target
     where
         T: CustomState + DerefMut,
@@ -186,10 +177,10 @@
         } else {
             self.parent_mut().unwrap().get_mut::<T>().deref_mut()
         }
-=======
+    }
+
     pub fn get_many<'a, T: MultiStateTuple<'a>>(&'a mut self) -> T::References {
         T::fetch(self)
->>>>>>> a6b183f1
     }
 }
 
@@ -216,13 +207,8 @@
     }
 
     /// Returns [BestIndividual](common::BestIndividual) state.
-<<<<<<< HEAD
     pub fn best_individual(&self) -> Option<&Individual> {
         self.get::<common::BestIndividual>().as_ref()
-=======
-    pub fn best_individual(&self) -> &Option<Individual> {
-        self.get::<common::BestIndividual>()
->>>>>>> a6b183f1
     }
 
     /// Returns [Population](common::Population) state.
