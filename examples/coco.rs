<<<<<<< HEAD
use mahf::prelude::*;
use mahf::state::common;
=======
use mahf::{prelude::*, state::common, tracking::LogSet};
>>>>>>> d8d5f983
use problems::coco_bound::{suits, CocoInstance};
use tracking::{functions, trigger};

fn main() -> anyhow::Result<()> {
    let output = "data/coco/iwo";
    let config = iwo::real_iwo(
        iwo::RealProblemParameters {
            initial_population_size: 5,
            max_population_size: 20,
            min_number_of_seeds: 0,
            max_number_of_seeds: 5,
            initial_deviation: 0.5,
            final_deviation: 0.001,
            modulation_index: 3,
        },
        termination::FixedIterations::new(500) & termination::TargetHit::new(),
<<<<<<< HEAD
        tracking::Logger::builder()
            .log_set(
                tracking::LogSet::new()
                    .with_trigger(trigger::Iteration::new(50))
                    .with_trigger(trigger::FinalIter::new(500))
                    .with_trigger(trigger::TargetHit::new())
                    .with_auto_logger::<common::Evaluations>()
                    .with_auto_logger::<common::Progress>()
                    .with_logger(functions::best_individual::<CocoInstance>)
                    .with_logger(functions::best_objective_value::<CocoInstance>),
            )
            .build(),
=======
>>>>>>> d8d5f983
    );
    let suite = suits::bbob();

    suits::evaluate_suite(suite, config, output, |state| {
        state.insert(
            LogSet::<CocoInstance>::new()
                .with_common_extractors(trigger::Iteration::new(10))
                .with(
                    trigger::Change::<common::Progress>::new(0.1),
                    functions::auto::<common::Progress, _>,
                )
                .with(
                    trigger::Iteration::new(50),
                    functions::best_individual::<CocoInstance>,
                ),
        )
    })
}<|MERGE_RESOLUTION|>--- conflicted
+++ resolved
@@ -1,9 +1,4 @@
-<<<<<<< HEAD
-use mahf::prelude::*;
-use mahf::state::common;
-=======
 use mahf::{prelude::*, state::common, tracking::LogSet};
->>>>>>> d8d5f983
 use problems::coco_bound::{suits, CocoInstance};
 use tracking::{functions, trigger};
 
@@ -20,21 +15,7 @@
             modulation_index: 3,
         },
         termination::FixedIterations::new(500) & termination::TargetHit::new(),
-<<<<<<< HEAD
-        tracking::Logger::builder()
-            .log_set(
-                tracking::LogSet::new()
-                    .with_trigger(trigger::Iteration::new(50))
-                    .with_trigger(trigger::FinalIter::new(500))
-                    .with_trigger(trigger::TargetHit::new())
-                    .with_auto_logger::<common::Evaluations>()
-                    .with_auto_logger::<common::Progress>()
-                    .with_logger(functions::best_individual::<CocoInstance>)
-                    .with_logger(functions::best_objective_value::<CocoInstance>),
-            )
-            .build(),
-=======
->>>>>>> d8d5f983
+
     );
     let suite = suits::bbob();
 
