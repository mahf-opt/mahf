use anyhow::Context;
use mahf::{
    framework::{self, Configuration},
    problems::bmf::BenchmarkFunction,
    prompt,
    random::Random,
    threads::SyncThreadPool,
    tracking::{
        runtime_analysis::Experiment,
        trigger::{EvalTrigger, IterTrigger},
        Log,
    },
};
use std::{fs, io::Write, path::PathBuf, sync::mpsc, thread};

//                                 //
//    Custom Test Configuration    //
//                                 //

static DATA_DIR: &str = "data/custom_heuristic";
static HEURISTICS: &[(&str, ConfigBuilder)] = &[("diversity", heuristics::custom)];
static FUNCTIONS: &[fn(usize) -> BenchmarkFunction] = &[
    //BenchmarkFunction::sphere,
    //BenchmarkFunction::rastrigin,
    BenchmarkFunction::ackley_n2,
];
static DIMENSIONS: &[usize] = &[2]; //, 20, 30
static RUNS: u32 = 5;

//                           //
//     Custom Heuristic      //
//                           //

type ConfigBuilder = fn() -> Configuration<BenchmarkFunction>;

#[allow(dead_code)]
mod heuristics {
    use mahf::{framework::Configuration, operators::*, problems::bmf::BenchmarkFunction};

    pub fn custom() -> Configuration<BenchmarkFunction> {
<<<<<<< HEAD
        let mut custom_config = Configuration::new(
            initialization::RandomSpread {
                initial_population_size: 25,
            },
            selection::Tournament { offspring: 25, size: 3 },
            generation::UniformCrossover { pc: 0.8 },
            replacement::Generational {
                max_population_size: 25,
            },
            termination::FixedIterations {
                max_iterations: 500,
            },
        );
        //TODO adapt this when add_generator is improved; also we need to consider the sequence of operators!
        custom_config =
            custom_config.add_generator(generation::FixedDeviationDelta { deviation: 0.2 });
        custom_config
=======
        Configuration {
            initialization: initialization::RandomSpread::new(25),
            selection: selection::RouletteWheel::new(25),
            generation: vec![
                generation::UniformCrossover::new(0.8),
                generation::FixedDeviationDelta::new(0.2),
            ],
            replacement: replacement::Generational::new(25),
            termination: termination::FixedIterations::new(500),
            ..Default::default()
        }
>>>>>>> b34a2751
    }
}

//                                 //
//    Custom Test Implementation   //
//                                 //

fn main() -> anyhow::Result<()> {
    let data_dir = prompt::data_dir(DATA_DIR)?;
    if data_dir.is_none() {
        println!("Execution was canceled.");
        return Ok(());
    }
    let data_dir = PathBuf::from(data_dir.unwrap());
    fs::create_dir_all(&data_dir)?;

    let total_runs = HEURISTICS.len() * FUNCTIONS.len() * DIMENSIONS.len() * (RUNS as usize);
    let (tx, rx) = mpsc::channel();

    let eval_trigger = EvalTrigger {
        improvement: true,
        interval: None,
    };
    let iter_trigger = IterTrigger {
        improvement: false,
        interval: Some(10),
    };

    thread::spawn(move || {
        let mut pool = SyncThreadPool::default();
        for (heuristic_name, configuration) in HEURISTICS {
            for function in FUNCTIONS {
                for &dimension in DIMENSIONS {
                    let tx = tx.clone();
                    let data_dir = data_dir.clone();
                    pool.enqueue(move || {
                        let result: anyhow::Result<()> = (|| {
                            let logger = &mut Log::new(eval_trigger, iter_trigger);

                            let problem = function(dimension);
                            let experiment_desc = format!(
                                "{}_{}_{}",
                                heuristic_name,
                                problem.name(),
                                problem.dimension()
                            );

                            let data_dir = data_dir.join(experiment_desc);

                            let random = Random::default();
                            let config = configuration();
                            let experiment =
                                &mut Experiment::create(data_dir, &problem, &random, &config)
                                    .context("creating experiment")?;

                            for _ in 0..RUNS {
                                framework::run(&problem, logger, &config, None, None);
                                experiment.log_run(logger)?;
                                logger.clear();
                                let _ = tx.send(Ok(()));
                            }

                            Ok(())
                        })();

                        if result.is_err() {
                            let _ = tx.send(result);
                        }
                    });
                }
            }
        }
    });

    let mut finished_runs = 0;
    while finished_runs < total_runs {
        rx.recv().unwrap()?;
        finished_runs += 1;
        print!("Runs: {}/{}\r", finished_runs, total_runs);
        std::io::stdout().flush().unwrap();
    }
    println!("\nDone.");

    Ok(())
}<|MERGE_RESOLUTION|>--- conflicted
+++ resolved
@@ -38,25 +38,6 @@
     use mahf::{framework::Configuration, operators::*, problems::bmf::BenchmarkFunction};
 
     pub fn custom() -> Configuration<BenchmarkFunction> {
-<<<<<<< HEAD
-        let mut custom_config = Configuration::new(
-            initialization::RandomSpread {
-                initial_population_size: 25,
-            },
-            selection::Tournament { offspring: 25, size: 3 },
-            generation::UniformCrossover { pc: 0.8 },
-            replacement::Generational {
-                max_population_size: 25,
-            },
-            termination::FixedIterations {
-                max_iterations: 500,
-            },
-        );
-        //TODO adapt this when add_generator is improved; also we need to consider the sequence of operators!
-        custom_config =
-            custom_config.add_generator(generation::FixedDeviationDelta { deviation: 0.2 });
-        custom_config
-=======
         Configuration {
             initialization: initialization::RandomSpread::new(25),
             selection: selection::RouletteWheel::new(25),
@@ -68,7 +49,6 @@
             termination: termination::FixedIterations::new(500),
             ..Default::default()
         }
->>>>>>> b34a2751
     }
 }
 
